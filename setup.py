--- conflicted
+++ resolved
@@ -16,26 +16,7 @@
 if "EIGEN_DIR" in os.environ:
     eigen_path = os.environ["EIGEN_DIR"]
 
-<<<<<<< HEAD
-# Use the firt 7 digits of the git hash to set the version
-version_root = "1.1"
-try:
-    __version__ = (
-        version_root
-        + ".dev0+"
-        + subprocess.check_output(["git", "rev-parse", "HEAD"])[:7].decode("utf-8")
-    )
-except:
-    __version__ = version_root
-
-packages = []
-for root, dirs, files in os.walk("."):
-    if not root.startswith("./build") and "__init__.py" in files:
-        packages.append(root[2:])
-
-=======
 packages = find_packages()
->>>>>>> 962be093
 
 class get_pybind_include(object):
     """Helper class to determine the pybind11 include path
