--- conflicted
+++ resolved
@@ -1,20 +1,14 @@
 import autograd.numpy as np
-
-<<<<<<< HEAD
-from . import convolution
+import torch
+
 from . import resampling
-from . import psf_match
-=======
 from . import interpolation
->>>>>>> a3688e82
 
 import logging
 logger = logging.getLogger("scarlet.observation")
 
-
 class Scene():
     """Extent and characteristics of the modeled scence
-
     Attributes
     ----------
     shape: tuple
@@ -73,7 +67,6 @@
 
     def get_pixel(self, sky_coord):
         """Get the pixel coordinate from a world coordinate
-
         If there is no WCS associated with the `Scene`,
         meaning the data frame and model frame are the same,
         then this just returns the `sky_coord`
@@ -85,7 +78,6 @@
 
 class Observation(Scene):
     """Data and metadata for a single set of observations
-
     Attributes
     ----------
     images: array or tensor
@@ -119,6 +111,10 @@
 
     def match(self, scene):
 
+        # 1) determine shape of scene in obs, set mask
+
+        # 2) compute the interpolation kernel between scene and obs
+
         # 3) compute obs.psf in the frame of scene, store in Fourier space
         # A few notes on this procedure:
         # a) This assumes that scene.psfs and self.psfs have the same spatial shape,
@@ -150,7 +146,7 @@
 
         # 4) divide obs.psf from scene.psf in Fourier space
 
-
+        # [ 5) compute sparse representation of interpolation * convolution ]
 
     @property
     def images(self):
@@ -166,12 +162,10 @@
 
     def get_model(self, model):
         """Resample and convolve a model to the observation frame
-
         Parameters
         ----------
         model: array
             The model in some other data frame.
-
         Returns
         -------
         model: array
@@ -195,20 +189,12 @@
         model = np.array([_convolve_band(model[b], self.psfs_fft[b]) for b in range(self.B)])
         return model
 
-
-        model = torch.stack([_convolve_band(model[b], self.psfs_fft[b]) for b in range(self.B)])
-        if numpy:
-            model = model.detach().numpy()
-        return model
-
     def get_loss(self, model):
         """Calculate the loss function for the model
-
         Parameters
         ----------
         model: array
             The model in some other data frame.
-
         Returns
         -------
         result: array
@@ -219,106 +205,116 @@
             model = self.get_model(model)
         return np.sum(0.5 * (self._weights * (model - self._images))**2)
 
-<<<<<<< HEAD
-    def get_scene(self, scene, M, coord_lr, numpy=True):
-        """Reproject and resample  images in some other data frame
-=======
     def get_scene(self, scene):
         """Reproject and resample the image in some other data frame
->>>>>>> a3688e82
-
         This is currently only supported to return `images` when the data
         scene and target scene are the same.
-
         Parameters
         ----------
         scene: `~scarlet.observation.Scene`
             The target data frame.
-
         Returns
         -------
         images: array
             The image cube in the target `scene`.
         """
-<<<<<<< HEAD
-        result = torch.zeros((self.shape))
-        for b in range(scene.B):
-            result[b,coord_lr] =  np.dot(scene[b],M)
-
-        if numpy:
-            return result
-        return result
-
-
-class get_fit(Observation):
-    #Temporary name. getting fit is a new (year's) resolution... badum tssss
-
-    def __init__(self, images, scene, wcs, psfs=None, weights=None,  filtercurve=None, padding=3):
-        super().__init__(self, images, psfs=psfs, weights=weights, wcs=wcs, filtercurve=filtercurve, padding=padding)
-        self.scene = scene
-
-    @property
-    def images(self):
-        super().images(self)
-
-    @property
-    def weights(self):
-        super().weights(self)
-
-    def match(self, scene):
-
-
-        if self.psfs is not None:
-            #Get pixel coordinates in each frame
-            mask,over_lr, over_hr  = resampling.match_patches(scene.shape, self.shape,scene.wcs, self.wcs)
-
-
-            #Compute diff kernel at hr
-
-            whr = scene.wcs
-            wlr = self.wcs
-
-            #Reference PSF
-            if np.shape(scene.psfs) ==2:
-                target_psf = scene._psf
-            elif np.shape(scene.psfs) ==3:
-                target_psf = scene._psf[0,:,:]
-            else:
-                raise ValueError('Wrong dimensions for psfs. psfs shoud be of dimensions n1xn2 or nbxn1xn2')
-
-            # 3) compute obs.psf in the frame of scene
-            # a) This assumes that scene.psfs and self.psfs have the same spatial shape,
-            #    which will need to be modified for multi-resolution datasets
-
-            interp_diff = []
-            for _psf in self.psfs:
-
-                psf_hr, psf_lr = resampling.match_psfs(target_psf, _psf, whr, wlr)
-
-                diff_psf, psf_blend = psf_match.build_diff_kernels(psf_lr,psf_hr, l0_thresh=0.000001)
-                interp_diff = torch.stack(interp_diff,diff_psf)
-
-        # Computes the resampling/convolution matrix
-        self.resample = resampling.make_mat(mask.shape(), over_lr, diff_psf)
-
-        # [ 5) compute sparse representation of interpolation * convolution ]
-
-        def get_model(self, model, numpy=True):
-
-            def _resample_band(model, M, coord):
-                """applies joint resampling and convolution in a single band (no factorisation)
-                """
-                return np.dot(model.flatten(), M)
-            return
-
-        def get_loss(self, model):
-            return
-
-        def get_scene(self, scene, M, coord_lr, numpy=True):
-            return
-=======
         if self.wcs is not None or scene.shape != self.shape:
             msg = "get_scene is currently only supported when the observation frame matches the scene"
             raise NotImplementedError(msg)
         return self.images
->>>>>>> a3688e82
+
+
+
+class Combination(Observation):
+    #Temporary name. getting fit is a new (year's) resolution... badum tssss
+
+    def __init__(self, images, scene, wcs, psfs=None, weights=None,  filtercurve=None, padding=3, target_psf = None):
+        super().__init__(self, images, psfs=psfs, weights=weights, wcs=wcs, filtercurve=filtercurve, padding=padding)
+        self.scene = scene
+
+    def match(self, scene):
+
+
+        if self.psfs is not None:
+            #Get pixel coordinates in each frame.
+            mask, over_lr, over_hr  = resampling.match_patches(scene.shape, self.shape,scene.wcs, self.wcs)
+            self._over_lr = over_lr
+            self._over_hr = over_hr
+            self._mask = mask
+
+            #Compute diff kernel at hr
+
+            whr = scene.wcs
+            wlr = self.wcs
+
+            #Reference PSF
+            if self.target_psf is None:
+                if np.shape(scene.psfs) ==2:
+                    _target = scene._psf
+                elif np.shape(scene.psfs) ==3:
+                    _target = scene._psf[0,:,:]
+                else:
+                    raise ValueError('Wrong dimensions for psfs. psfs should be of dimensions n1xn2 or nbxn1xn2')
+            else:
+                _target = self.target_psf
+            # 3) compute obs.psf in the frame of scene
+
+
+            reconv_op = []
+            for _psf in self.psfs:
+
+                #Computes spatially matching observation and target psfs. The observation psf is also resampled to the scene's resolution
+                new_target, observed_psf = resampling.match_psfs(_target, _psf, whr, wlr)
+                #Computes the diff kernel in Fourier
+                target_fft = np.fft.fft2(np.fft.ifftshift(new_target))
+                observed_fft = np.fft.fft2(np.fft.ifftshift(_psf))
+                kernel_fft = observed_fft / target_fft
+                kernel = np.fft.ifft2(kernel_fft)
+                kernel = np.fft.fftshift(np.real(kernel))
+                diff_psf = kernel/kernel.sum()
+
+                # Computes the resampling/convolution matrix
+                resconv_op = torch.stack(reconv_op, resampling.make_mat(mask.shape(), over_lr, diff_psf))
+            self.resconv_op = resconv_op
+
+        else:
+            raise ValueError('Observation PSF needed: unless you are not dealing with astronomical data, you are doing something wrong')
+        # [ 5) compute sparse representation of interpolation * convolution ]
+
+    @property
+    def matching_mask(self):
+
+        return self._mask
+
+    def get_obs(self, model):
+        """Resample and convolve a model to the observation frame
+        Parameters
+        ----------
+        model: array
+            The model in some other data frame.
+        Returns
+        -------
+        model: array
+            The convolved and resampled `model` in the observation frame.
+        """
+        obs = np.array([np.dot(model.flatten(),self.reconv_op[b,:,:]) for b in range(self.B)])
+        return obs
+
+    def get_loss(self, model):
+        if self._psfs is not None:
+            model = self.get_model(model)
+        return np.sum(0.5 * (self._weights * (model - self._images[self.over_lr]))**2)
+
+    def get_scene(self, obs, numpy=True):
+        """Reproject and resample the image in some other data frame
+        Parameters
+        ----------
+        scene: `~scarlet.observation.Scene`
+            The target data frame.
+        Returns
+        -------
+        images: array
+            The image cube in the target `scene`.
+        """
+        rec_scene = np.array([np.dot(obs[b, self.over_lr], self.reconv_op[b, :, :].T) for b in range(self.B)])
+        return rec_scene
